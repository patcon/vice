// Package sqs provides a Vice implementation for Amazon Simple Queue Service.
package sqs

import (
	"strings"
	"sync"

	"github.com/aws/aws-sdk-go/aws"
	"github.com/aws/aws-sdk-go/aws/session"
	"github.com/aws/aws-sdk-go/service/sqs"
	"github.com/aws/aws-sdk-go/service/sqs/sqsiface"
	"github.com/matryer/vice"
)

// Transport is a vice.Transport for Amazon's SQS
type Transport struct {
<<<<<<< HEAD
	wg *sync.WaitGroup

=======
>>>>>>> 21ba7ece
	sm        sync.Mutex
	sendChans map[string]chan []byte

	rm           sync.Mutex
	receiveChans map[string]chan []byte

	errChan     chan error
	stopchan    chan struct{}
	stopPubChan chan struct{}
	stopSubChan chan struct{}

	NewService func(region string) (sqsiface.SQSAPI, error)
}

// New returns a new transport
func New() *Transport {
	return &Transport{
		wg:           &sync.WaitGroup{},
		sendChans:    make(map[string]chan []byte),
		receiveChans: make(map[string]chan []byte),
		errChan:      make(chan error, 10),
		stopchan:     make(chan struct{}),
		stopPubChan:  make(chan struct{}),
		stopSubChan:  make(chan struct{}),

		NewService: func(region string) (sqsiface.SQSAPI, error) {
			awsConfig := aws.NewConfig().WithRegion(region)
			s, err := session.NewSession(awsConfig)
			if err != nil {
				return nil, err
			}
			return sqs.New(s), nil
		},
	}
}

// Receive gets a channel on which to receive messages
// with the specified name. The name is the queue's url
func (t *Transport) Receive(name string) <-chan []byte {
	t.rm.Lock()
	defer t.rm.Unlock()

	ch, ok := t.receiveChans[name]
	if ok {
		return ch
	}

	ch, err := t.makeSubscriber(name)
	if err != nil {
		t.errChan <- vice.Err{Name: name, Err: err}
		return make(chan []byte)
	}

	t.receiveChans[name] = ch
	return ch
}

// RegionFromURL parses an sqs url and returns the aws region
func RegionFromURL(url string) string {
	pieces := strings.Split(url, ".")
	if len(pieces) > 2 {
		return pieces[1]
	}

	return ""
}

func (t *Transport) makeSubscriber(name string) (chan []byte, error) {
	region := RegionFromURL(name)
	svc, err := t.NewService(region)
	if err != nil {
		return nil, err
	}

	ch := make(chan []byte, 1024)

	params := &sqs.ReceiveMessageInput{
		QueueUrl:            aws.String(name),
		MaxNumberOfMessages: aws.Int64(1),
		VisibilityTimeout:   aws.Int64(1),
		WaitTimeSeconds:     aws.Int64(1),
	}

	go func() {
		for {
			select {
			case <-t.stopSubChan:
				return
			default:
				resp, err := svc.ReceiveMessage(params)
				if err != nil {
					t.errChan <- vice.Err{Name: name, Err: err}
					continue
				}

				if len(resp.Messages) > 0 {
					for _, m := range resp.Messages {
						if m.ReceiptHandle != nil {
							delParams := &sqs.DeleteMessageInput{
								QueueUrl:      aws.String(name),
								ReceiptHandle: aws.String(*m.ReceiptHandle),
							}
							_, err := svc.DeleteMessage(delParams)
							if err != nil {
								t.errChan <- vice.Err{Name: name, Err: err}
								continue
							}
						}
						ch <- []byte(*m.Body)
					}
				}
			}
		}
	}()
	return ch, nil
}

// Send gets a channel on which messages with the
// specified name may be sent. The name is the queue's
// URL
func (t *Transport) Send(name string) chan<- []byte {
	t.sm.Lock()
	defer t.sm.Unlock()

	ch, ok := t.sendChans[name]
	if ok {
		return ch
	}

	ch, err := t.makePublisher(name)
	if err != nil {
		t.errChan <- vice.Err{Name: name, Err: err}
		return make(chan []byte)
	}

	t.sendChans[name] = ch
	return ch
}

func (t *Transport) makePublisher(name string) (chan []byte, error) {
	region := RegionFromURL(name)
	svc, err := t.NewService(region)
	if err != nil {
		return nil, err
	}

	ch := make(chan []byte, 1024)

	t.wg.Add(1)
	go func() {
		defer t.wg.Done()
		for {
			select {
			case <-t.stopPubChan:
				if len(ch) != 0 {
					continue
				}
				return

			case msg := <-ch:
				params := &sqs.SendMessageInput{
					MessageBody: aws.String(string(msg)),
					QueueUrl:    aws.String(name),
				}
				_, err := svc.SendMessage(params)
				if err != nil {
					t.errChan <- vice.Err{Message: msg, Name: name, Err: err}
					continue
				}
			}
		}
	}()
	return ch, nil
}

// ErrChan gets the channel on which errors are sent.
func (t *Transport) ErrChan() <-chan error {
	return t.errChan
}

// Stop stops the transport.
// The channel returned from Done() will be closed
// when the transport has stopped.
func (t *Transport) Stop() {
	close(t.stopSubChan)
	close(t.stopPubChan)
	t.wg.Wait()
	close(t.stopchan)
}

// Done gets a channel which is closed when the
// transport has successfully stopped.
func (t *Transport) Done() chan struct{} {
	return t.stopchan
}<|MERGE_RESOLUTION|>--- conflicted
+++ resolved
@@ -14,11 +14,8 @@
 
 // Transport is a vice.Transport for Amazon's SQS
 type Transport struct {
-<<<<<<< HEAD
 	wg *sync.WaitGroup
-
-=======
->>>>>>> 21ba7ece
+  
 	sm        sync.Mutex
 	sendChans map[string]chan []byte
 
